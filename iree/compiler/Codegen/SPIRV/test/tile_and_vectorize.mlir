--- conflicted
+++ resolved
@@ -278,22 +278,13 @@
 //     CHECK-DAG:         %[[BDIMX:.+]] = "gpu.block_dim"() {dimension = "x"}
 //     CHECK-DAG:         %[[BDIMY:.+]] = "gpu.block_dim"() {dimension = "y"}
 //     CHECK-DAG:         %[[BDIMZ:.+]] = "gpu.block_dim"() {dimension = "z"}
-<<<<<<< HEAD
 //         CHECK:         scf.for %[[IV3:.+]] = %[[TIDZ]] to %{{.*}} step %[[BDIMZ]]
 //         CHECK:           scf.for %[[IV4:.+]] = %[[TIDY]] to %{{.*}} step %[[BDIMY]]
 //         CHECK:             scf.for %[[IV5:.+]] = %[[TIDX]] to %{{.*}} step %[[BDIMX]]
 //         CHECK:               %[[OUT:.+]] = memref.subview %[[SV2]][0, %[[IV3]], %[[IV4]], %[[IV5]]]
-//         CHECK:               linalg.conv_2d_input_nhwc_filter_hwcf
+//         CHECK:               linalg.conv_2d_nhwc_hwcf
 //    CHECK-SAME:                 __internal_linalg_transform__ = "tile_conv_filter"
 //    CHECK-SAME:                 outs(%[[OUT]]
-
-=======
-//         CHECK:         scf.for %{{.+}} = %[[TIDZ]] to %{{.*}} step %[[BDIMZ]]
-//         CHECK:           scf.for %{{.+}} = %[[TIDY]] to %{{.*}} step %[[BDIMY]]
-//         CHECK:             scf.for %{{.+}} = %[[TIDX]] to %{{.*}} step %[[BDIMX]]
-// CHECK-COUNT-3:               scf.for
-//     CHECK-NOT:               linalg.conv_2d_nhwc_hwcf
->>>>>>> 7dff3ec7
 
 // -----
 
@@ -351,22 +342,13 @@
 //     CHECK-DAG:         %[[BDIMX:.+]] = "gpu.block_dim"() {dimension = "x"}
 //     CHECK-DAG:         %[[BDIMY:.+]] = "gpu.block_dim"() {dimension = "y"}
 //     CHECK-DAG:         %[[BDIMZ:.+]] = "gpu.block_dim"() {dimension = "z"}
-<<<<<<< HEAD
 //         CHECK:         scf.for %[[IV0:.+]] = %[[TIDZ]] to %{{.*}} step %[[BDIMZ]]
 //         CHECK:           scf.for %[[IV1:.+]] = %[[TIDY]] to %{{.*}} step %[[BDIMY]]
 //         CHECK:             scf.for %[[IV2:.+]] = %[[TIDX]] to %{{.*}} step %[[BDIMX]]
 //         CHECK:               %[[OUT:.+]] = memref.subview %{{.+}}[0, 0, %[[IV0]], %[[IV1]], %[[IV2]]]
-//         CHECK:               linalg.conv_3d_input_ndhwc_filter_dhwcf
+//         CHECK:               linalg.conv_3d_ndhwc_dhwcf
 //    CHECK-SAME:                 __internal_linalg_transform__ = "vectorize"
 //    CHECK-SAME:                 outs(%[[OUT]]
-
-=======
-//         CHECK:         scf.for %{{.+}} = %[[TIDZ]] to %{{.*}} step %[[BDIMZ]]
-//         CHECK:           scf.for %{{.+}} = %[[TIDY]] to %{{.*}} step %[[BDIMY]]
-//         CHECK:             scf.for %{{.+}} = %[[TIDX]] to %{{.*}} step %[[BDIMX]]
-// CHECK-COUNT-5:               scf.for
-//     CHECK-NOT:               linalg.conv_3d_ndhwc_dhwcf
->>>>>>> 7dff3ec7
 
 // -----
 
